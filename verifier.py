--- conflicted
+++ resolved
@@ -367,58 +367,11 @@
 
             ExpV_xPlus[i:j] = self.vmap_expectation_Vx_plus(V_state, jax.lax.stop_gradient(V_state.params), x, u,
                                                             self.noise_lb, self.noise_ub, self.noise_int_ub)
-
-<<<<<<< HEAD
+            
             # # If debugging is enabled, approximate decrease in V (by sampling noise, instead of numerical integration)
             # if debug_noise_integration:
             #     noise_key, subkey = jax.random.split(noise_key)
             #     noise_keys = jax.random.split(subkey, (len(x), args.noise_partition_cells))
-=======
-        # Negative is violation
-        assert len(tau) == len(Vdiff)
-        violation_idxs = (Vdiff >= -tau * K) #(K * softpus_lip_factor))
-        counterx_expDecr = check_expDecr_at[violation_idxs]
-        suggested_mesh_expDecr = np.maximum(0, 0.95 * -Vdiff[violation_idxs] / K) # (K * softpus_lip_factor[violation_idxs]))
-
-        weights_expDecr = np.maximum(0, Vdiff[violation_idxs] + tau[violation_idxs] * K) # (K * softpus_lip_factor[violation_idxs]))
-
-        # Print 100 most violating points
-        most_violating_idxs = np.argsort(Vdiff)[::-1][:10]
-        print('Most violating states:')
-        print(check_expDecr_at[most_violating_idxs])
-
-        print('Corresponding V values are:')
-        print(V_lb[check_idxs][most_violating_idxs])
-        print(V_ub[check_idxs][most_violating_idxs])
-
-        # print('Softplus factor for those samples:')
-        # print(softpus_lip_factor[most_violating_idxs])
-
-        print(f'\n- {len(counterx_expDecr)} expected decrease violations (out of {len(check_expDecr_at)} checked vertices)')
-        if len(Vdiff) > 0:
-            print(f"-- Stats. of E[V(x')-V(x)] for all states at which exp. decr. is checked: min={np.min(Vdiff):.8f}; "
-                  f"mean={np.mean(Vdiff):.8f}; max={np.max(Vdiff):.8f}")
-
-            # print('The 10 monst violating points are:')
-            # assert len(Vdiff[violation_idxs]) == len(counterx_expDecr)
-            # ii = np.argsort(Vdiff[violation_idxs])[::-1][:10]
-            # print('Violations:', Vdiff[ii])
-            # print('Points:', counterx_expDecr[ii])
-            #
-            # x = counterx_expDecr[ii]
-            #
-            # Vcurr = jit(V_state.apply_fn)(jax.lax.stop_gradient(V_state.params), jax.lax.stop_gradient(x[:, :self.buffer.dim]))
-            #
-            # print('Vcurr:\n', Vcurr)
-            #
-            # a = self.batched_forward_pass(Policy_state.apply_fn, Policy_state.params, check_expDecr_at[:, :self.buffer.dim],
-            #                                 env.action_space.shape[0])
-            #
-            # key = jax.random.split(noise_key, (len(x), 16))
-            # print('Noise keys generated:', key.shape)
-            #
-            # xnew = np.array([self.env.vstep_noise_batch(x[i], key[i], a[i])[0] for i in range(len(x))])
->>>>>>> 5382fc0c
             #
             #     Vdiff_approx = self.vstep_noise_batch(V_state, jax.lax.stop_gradient(V_state.params), x, u,
             #                                    noise_keys).flatten()
@@ -496,25 +449,11 @@
         x_init_vio_IBP = self.check_init[V > 0]
         print(f'\n- [IBP] {len(x_init_vio_IBP)} initial state violations (out of {len(self.check_init)} vertices)')
         if len(V) > 0:
-<<<<<<< HEAD
             print(f"-- Stats. of [V_init_ub-1] (>0 is violation): min={np.min(V):.8f}; "
                   f"mean={np.mean(V):.8f}; max={np.max(V):.8f}")
 
         # Compute suggested mesh
         suggested_mesh_init = 0.1 * cell_width2mesh(x_init_vio_IBP[:, -1], env.state_dim, args.linfty)
-=======
-            print(f"-- Stats. of [V_init_ub-1] for all states (>0 is violation): min={np.min(V):.8f}; "
-                  f"mean={np.mean(V):.8f}; max={np.max(V):.8f}")
-
-        # Compute suggested mesh
-        suggested_mesh_init = np.full(shape=len(counterx_init), fill_value=mesh_min)
-
-        # V_counterx_init = V[V > 0]
-        # suggested_mesh_init = np.maximum(1.01 * args.mesh_refine_min,
-        #                                  counterx_init[:, -1] + (-V_counterx_init) / lip_certificate)
-        # if len(counterx_init) > 0:
-        #     print(f'-- Smallest suggested mesh based on initial state violations: {np.min(suggested_mesh_init):.8f}')
->>>>>>> 5382fc0c
 
         # For the counterexamples, check which are actually "hard" violations (which cannot be fixed with smaller tau)
         try:
@@ -532,20 +471,10 @@
         # Set weights: hard violations get a stronger weight
         weights_init = np.ones(len(x_init_vio_IBP))
         weights_init[V_init > 0] = hard_violation_weight
-
-<<<<<<< HEAD
+        
         out_of = self.env.init_space.contains(x_init_vio_IBP, dim=self.buffer.dim, delta=0)
         print(f'-- {x_init_vioNumHard} hard violations (out of {len(out_of)})')
-=======
-        # Only keep the hard counterexamples that are really contained in the initial region (not adjacent to it)
-        counterx_init_hard = self.env.init_space.contains(counterx_init_hard, dim=self.buffer.dim, delta=0)
-        out_of = self.env.init_space.contains(counterx_init, dim=self.buffer.dim, delta=0)
-        print(f'-- {len(counterx_init_hard)} hard violations (out of {len(out_of)})')
-        if len(counterx_init_hard) > 0:
-            print(f"-- Stats. of [V_init_mean-1] for all violating states (>0 is violation): min={np.min(V_mean):.8f}; "
-                  f"mean={np.mean(V_mean):.8f}; max={np.max(V_mean):.8f}")
->>>>>>> 5382fc0c
-
+        
         if compare_with_lip:
             # Compare IBP with method based on Lipschitz coefficient
             mesh_init = cell_width2mesh(self.check_init[:, -1], env.state_dim, args.linfty).flatten()
@@ -577,25 +506,11 @@
         print(f'\n- [IBP] {len(x_unsafe_vio_IBP)} unsafe state violations (out of {len(self.check_unsafe)} vertices)')
 
         if len(V) > 0:
-<<<<<<< HEAD
             print(f"-- Stats. of [V_unsafe_lb-1/(1-p)] (<0 is violation): min={np.min(V):.8f}; "
                   f"mean={np.mean(V):.8f}; max={np.max(V):.8f}")
 
         # Compute suggested mesh
         suggested_mesh_unsafe = 0.1 * cell_width2mesh(x_unsafe_vio_IBP[:, -1], env.state_dim, args.linfty)
-=======
-            print(f"-- Stats. of [V_unsafe_lb-1/(1-p)] for all states (<0 is violation): min={np.min(V):.8f}; "
-                  f"mean={np.mean(V):.8f}; max={np.max(V):.8f}")
-
-        # Compute suggested mesh
-        suggested_mesh_unsafe = np.full(shape=len(counterx_unsafe), fill_value=mesh_min)
-
-        # V_counterx_unsafe = V[V < 0]
-        # suggested_mesh_unsafe = np.maximum(1.01 * args.mesh_refine_min,
-        #                                    counterx_unsafe[:, -1] + V_counterx_unsafe / lip_certificate)
-        # if len(counterx_unsafe) > 0:
-        #     print(f'-- Smallest suggested mesh based on unsafe state violations: {np.min(suggested_mesh_unsafe):.8f}')
->>>>>>> 5382fc0c
 
         # For the counterexamples, check which are actually "hard" violations (which cannot be fixed with smaller tau)
         try:
@@ -614,8 +529,7 @@
         # Set weights: hard violations get a stronger weight
         weights_unsafe = np.ones(len(x_unsafe_vio_IBP))
         weights_unsafe[V_unsafe < 0] = hard_violation_weight
-
-<<<<<<< HEAD
+        
         out_of = self.env.unsafe_space.contains(x_unsafe_vio_IBP, dim=self.buffer.dim, delta=0)
         print(f'-- {x_unsafe_vioHard} hard violations (out of {len(out_of)})')
 
@@ -648,26 +562,6 @@
                 weights_init,
                 weights_unsafe
             ])
-=======
-        # Only keep the hard counterexamples that are really contained in the initial region (not adjacent to it)
-        counterx_unsafe_hard = self.env.unsafe_space.contains(counterx_unsafe_hard, dim=self.buffer.dim, delta=0)
-        out_of = self.env.unsafe_space.contains(counterx_unsafe, dim=self.buffer.dim, delta=0)
-        print(f'-- {len(counterx_unsafe_hard)} hard violations (out of {len(out_of)})')
-        if len(counterx_unsafe_hard) > 0:
-            print(f"-- Stats. of [V_unsafe_mean-1/(1-p)] for all violating states (<0 is violation): min={np.min(V_mean):.8f}; "
-                  f"mean={np.mean(V_mean):.8f}; max={np.max(V_mean):.8f}")
-
-        #####
-
-        counterx = np.vstack([counterx_expDecr, counterx_init, counterx_unsafe])
-        counterx_hard = np.vstack([counterx_init_hard, counterx_unsafe_hard])
-
-        counterx_weights = np.concatenate([
-            weights_expDecr,
-            weights_init,
-            weights_unsafe
-        ])
->>>>>>> 5382fc0c
 
         suggested_mesh = np.concatenate([
             suggested_mesh_expDecr,
